/*
 * Copyright 2020, Verizon Media.
 * Licensed under the terms of the Apache 2.0 license.
 * Please see LICENSE file in the project root for terms.
 */

package com.yahoo.oak;

<<<<<<< HEAD
=======
import sun.nio.ch.DirectBuffer;

import java.nio.ByteBuffer;

>>>>>>> 53e09409
// An abstract Slice represents an data about an off-heap cut: a portion of a bigger block,
// which is part of the underlying managed off-heap memory. Concrete implementation adapts
// the abstract Slice to a specific memory manager.
// Slice is allocated only via memory manager, and can be de-allocated later.
// Slice can be either empty or associated with an off-heap cut,
// which is the aforementioned portion of an off-heap memory.
<<<<<<< HEAD
abstract class Slice implements Comparable<Slice> {
    static final int UNDEFINED_LENGTH_OR_OFFSET_OR_ADDRESS = -1;
=======
abstract class Slice implements OakUnsafeDirectBuffer, Comparable<Slice> {
    static final int UNDEFINED_LENGTH_OR_OFFSET = -1;
>>>>>>> 53e09409

    /** The fields describing the associated off-heap cut, they are set when slice is not empty **/
    protected long reference;
    protected int blockID = NativeMemoryAllocator.INVALID_BLOCK_ID;
<<<<<<< HEAD
    protected int offset  = UNDEFINED_LENGTH_OR_OFFSET_OR_ADDRESS;

    // The entire length of the off-heap cut, including the header!
    protected int length = UNDEFINED_LENGTH_OR_OFFSET_OR_ADDRESS;
    protected long memAddress= UNDEFINED_LENGTH_OR_OFFSET_OR_ADDRESS;
=======
    protected int offset  = UNDEFINED_LENGTH_OR_OFFSET;

    // The entire length of the off-heap cut, including the header!
    protected int length = UNDEFINED_LENGTH_OR_OFFSET;
    protected ByteBuffer buffer = null;
>>>>>>> 53e09409

    // true if slice is associated with an off-heap slice of memory
    // if associated is false the Slice is empty
    protected boolean associated = false;

    /* ------------------------------------------------------------------------------------
     * No Constructors, only for concrete implementations
     * ------------------------------------------------------------------------------------*/

    // Used to duplicate the allocation state. Does not duplicate the underlying memory buffer itself.
    // Should be used when ThreadContext's internal Slice needs to be exported to the user.
    abstract Slice getDuplicatedSlice();


    /* ------------------------------------------------------------------------------------
     * Allocation info and metadata setters
     * ------------------------------------------------------------------------------------*/
    // Reset all not final fields to invalid state
    void invalidate() {
        blockID     = NativeMemoryAllocator.INVALID_BLOCK_ID;
        reference   = ReferenceCodecSeqExpand.INVALID_REFERENCE;
<<<<<<< HEAD
        length      = UNDEFINED_LENGTH_OR_OFFSET_OR_ADDRESS;
        offset      = UNDEFINED_LENGTH_OR_OFFSET_OR_ADDRESS;
        memAddress  = UNDEFINED_LENGTH_OR_OFFSET_OR_ADDRESS;
=======
        length      = UNDEFINED_LENGTH_OR_OFFSET;
        offset      = UNDEFINED_LENGTH_OR_OFFSET;
        buffer      = null;
>>>>>>> 53e09409
        associated  = false;
    }

    // initialize dummy for allocation
    void initializeLookupDummy(int l) {
        invalidate();
        length = l;
    }

    // Copy the block allocation information from another block allocation.
    void copyAllocationInfoFrom(Slice other) {
        if (other == this) {
            // No need to do anything if the input is this object
            return;
        }
        this.blockID = other.blockID;
        this.offset = other.offset;
        this.length = other.length;
<<<<<<< HEAD
        this.memAddress = other.memAddress;
=======
        this.buffer = other.buffer;
>>>>>>> 53e09409
        this.reference = other.reference;
        this.associated = other.associated;
    }

    /*
     * Sets everything related to allocation of an off-heap cut: a portion of a bigger block.
     * Turns empty slice to an associated slice upon allocation.
     */
    void associateBlockAllocation(int blockID, int offset, int length, long memAddress){
        assert blockID != NativeMemoryAllocator.INVALID_BLOCK_ID
            && offset > UNDEFINED_LENGTH_OR_OFFSET_OR_ADDRESS && length > UNDEFINED_LENGTH_OR_OFFSET_OR_ADDRESS
            && memAddress != UNDEFINED_LENGTH_OR_OFFSET_OR_ADDRESS;
        setBlockIdOffsetAndLength(blockID, offset, length);
        this.memAddress  = memAddress;
        this.associated = true;
<<<<<<< HEAD
=======

>>>>>>> 53e09409
        // more Slice's properties are yet to be set by associateMMAllocation
    }

    /*
     * Updates everything that can be extracted with reference decoding,
     * including reference itself. This is not the full setting of the association
     */
    abstract void associateReferenceDecoding(int blockID, int offset, int arg, long reference);

    // Copy the block allocation information from another block allocation.
    abstract <T extends Slice> void copyFrom(T other);

    // Set the internal buffer.
    // This method should be used only within Memory Management package.
    void setAddress(long memAddress) {
        this.memAddress= memAddress;
        assert memAddress != 0;
        associated = true; // buffer is the final and the most important field for the slice validity
    }

    /*
     * Upon allocation, sets everything related to memory management of an off-heap cut:
     * a portion of a bigger block.
     * Used only within Memory Manager package.
     */
    abstract void associateMMAllocation(int version, long reference);

    // used only in case of iterations when the rest of the slice's data should remain the same
    // in this case once the offset is set the the slice is associated
    abstract void updateOnSameBlock(int offset, int length);

    // the method has no effect if length is already set
    protected abstract void prefetchDataLength();

    // simple setter, frequently internally used, to save code duplication
    protected void setBlockIdOffsetAndLength(int blockID, int offset, int length) {
        this.blockID = blockID;
        this.offset = offset;
        this.length = length;
    }

    /* ------------------------------------------------------------------------------------
     * Allocation info getters
     * ------------------------------------------------------------------------------------*/

    boolean isInitiated() {
        return associated;
    }

    long getReference() {
        return reference;
    }

    int getAllocatedBlockID() {
        return blockID;
    }

    int getAllocatedOffset() {
        return offset;
    }

    abstract int getAllocatedLength();

    /* ------------------------------------------------------------------------------------
     * Metadata getters
     * ------------------------------------------------------------------------------------*/
    long getMetadataAddress() {
        assert associated;
<<<<<<< HEAD
        return memAddress+ offset;
    }

=======
        return ((DirectBuffer) buffer).address() + offset;
    }

    /*-------------- OakUnsafeDirectBuffer --------------*/

    @Override
    public ByteBuffer getByteBuffer() {
        assert associated;
        return buffer;
    }

    @Override
    public abstract int getOffset();

    @Override
>>>>>>> 53e09409
    public abstract int getLength();

    public abstract long getAddress();

<<<<<<< HEAD
=======
    @Override
>>>>>>> 53e09409
    public abstract String toString();

    /*-------------- Comparable<Slice> --------------*/

    /**
     * The slices are ordered by their length, then by their block id, then by their offset.
     * Slices with the same length, block id and offset are considered identical.
     *
     * Used for comparision of the slices in the freeList of memory manager,
     * the slices are deleted but not yet re-allocated.
     */
    @Override
    public int compareTo(Slice o) {
        int cmp = Integer.compare(this.length, o.length);
        if (cmp != 0) {
            return cmp;
        }
        cmp = Integer.compare(this.blockID, o.blockID);
        if (cmp != 0) {
            return cmp;
        }
        return Integer.compare(this.offset, o.offset);
    }

    /*-------------- Off-heap header operations: locking and logical delete --------------*/

    /**
     * Acquires a read lock
     *
     * @return {@code TRUE} if the read lock was acquires successfully
     * {@code FALSE} if the header/off-heap-cut is marked as deleted
     * {@code RETRY} if the header/off-heap-cut was moved, or the version of the off-heap header
     * does not match {@code version}.
     */
    abstract ValueUtils.ValueResult lockRead();

    /**
     * Releases a read lock
     *
     * @return {@code TRUE} if the read lock was released successfully
     * {@code FALSE} if the value is marked as deleted
     * {@code RETRY} if the value was moved, or the version of the off-heap value does not match {@code version}.
     */
    abstract ValueUtils.ValueResult unlockRead();

    /**
     * Acquires a write lock
     *
     * @return {@code TRUE} if the write lock was acquires successfully
     * {@code FALSE} if the value is marked as deleted
     * {@code RETRY} if the value was moved, or the version of the off-heap value does not match {@code version}.
     */
    abstract ValueUtils.ValueResult lockWrite();

    /**
     * Releases a write lock
     *
     * @return {@code TRUE} if the write lock was released successfully
     * {@code FALSE} if the value is marked as deleted
     * {@code RETRY} if the value was moved, or the version of the off-heap value does not match {@code version}.
     */
    abstract ValueUtils.ValueResult unlockWrite();

    /**
     * Marks the associated off-heap cut as deleted only if the version of that value matches {@code version}.
     *
     * @return {@code TRUE} if the value was marked successfully
     * {@code FALSE} if the value is already marked as deleted
     * {@code RETRY} if the value was moved, or the version of the off-heap value does not match {@code version}.
     */
    abstract ValueUtils.ValueResult logicalDelete();

    /**
     * Is the associated off-heap cut marked as logically deleted
     *
     * @return {@code TRUE} if the value is marked
     * {@code FALSE} if the value is not marked
     * {@code RETRY} if the value was moved, or the version of the off-heap value does not match {@code version}.
     */
    abstract ValueUtils.ValueResult isDeleted();

    /**
     * Marks the header of the associated off-heap cut as moved, just write (without CAS)
     * The write lock must be held (asserted inside the header)
     */
    abstract void markAsMoved();

    /**
     * Marks the header of the associated off-heap cut as deleted, just write (without CAS)
     * The write lock must be held (asserted inside the header).
     * It is similar to logicalDelete() but used when locking and marking don't happen in one CAS
     */
<<<<<<< HEAD

=======
>>>>>>> 53e09409
    abstract void markAsDeleted();
}<|MERGE_RESOLUTION|>--- conflicted
+++ resolved
@@ -6,43 +6,23 @@
 
 package com.yahoo.oak;
 
-<<<<<<< HEAD
-=======
-import sun.nio.ch.DirectBuffer;
-
-import java.nio.ByteBuffer;
-
->>>>>>> 53e09409
 // An abstract Slice represents an data about an off-heap cut: a portion of a bigger block,
 // which is part of the underlying managed off-heap memory. Concrete implementation adapts
 // the abstract Slice to a specific memory manager.
 // Slice is allocated only via memory manager, and can be de-allocated later.
 // Slice can be either empty or associated with an off-heap cut,
 // which is the aforementioned portion of an off-heap memory.
-<<<<<<< HEAD
 abstract class Slice implements Comparable<Slice> {
     static final int UNDEFINED_LENGTH_OR_OFFSET_OR_ADDRESS = -1;
-=======
-abstract class Slice implements OakUnsafeDirectBuffer, Comparable<Slice> {
-    static final int UNDEFINED_LENGTH_OR_OFFSET = -1;
->>>>>>> 53e09409
 
     /** The fields describing the associated off-heap cut, they are set when slice is not empty **/
     protected long reference;
     protected int blockID = NativeMemoryAllocator.INVALID_BLOCK_ID;
-<<<<<<< HEAD
     protected int offset  = UNDEFINED_LENGTH_OR_OFFSET_OR_ADDRESS;
 
     // The entire length of the off-heap cut, including the header!
     protected int length = UNDEFINED_LENGTH_OR_OFFSET_OR_ADDRESS;
     protected long memAddress= UNDEFINED_LENGTH_OR_OFFSET_OR_ADDRESS;
-=======
-    protected int offset  = UNDEFINED_LENGTH_OR_OFFSET;
-
-    // The entire length of the off-heap cut, including the header!
-    protected int length = UNDEFINED_LENGTH_OR_OFFSET;
-    protected ByteBuffer buffer = null;
->>>>>>> 53e09409
 
     // true if slice is associated with an off-heap slice of memory
     // if associated is false the Slice is empty
@@ -64,15 +44,9 @@
     void invalidate() {
         blockID     = NativeMemoryAllocator.INVALID_BLOCK_ID;
         reference   = ReferenceCodecSeqExpand.INVALID_REFERENCE;
-<<<<<<< HEAD
         length      = UNDEFINED_LENGTH_OR_OFFSET_OR_ADDRESS;
         offset      = UNDEFINED_LENGTH_OR_OFFSET_OR_ADDRESS;
         memAddress  = UNDEFINED_LENGTH_OR_OFFSET_OR_ADDRESS;
-=======
-        length      = UNDEFINED_LENGTH_OR_OFFSET;
-        offset      = UNDEFINED_LENGTH_OR_OFFSET;
-        buffer      = null;
->>>>>>> 53e09409
         associated  = false;
     }
 
@@ -91,11 +65,7 @@
         this.blockID = other.blockID;
         this.offset = other.offset;
         this.length = other.length;
-<<<<<<< HEAD
         this.memAddress = other.memAddress;
-=======
-        this.buffer = other.buffer;
->>>>>>> 53e09409
         this.reference = other.reference;
         this.associated = other.associated;
     }
@@ -111,10 +81,6 @@
         setBlockIdOffsetAndLength(blockID, offset, length);
         this.memAddress  = memAddress;
         this.associated = true;
-<<<<<<< HEAD
-=======
-
->>>>>>> 53e09409
         // more Slice's properties are yet to be set by associateMMAllocation
     }
 
@@ -183,35 +149,13 @@
      * ------------------------------------------------------------------------------------*/
     long getMetadataAddress() {
         assert associated;
-<<<<<<< HEAD
         return memAddress+ offset;
     }
 
-=======
-        return ((DirectBuffer) buffer).address() + offset;
-    }
-
-    /*-------------- OakUnsafeDirectBuffer --------------*/
-
-    @Override
-    public ByteBuffer getByteBuffer() {
-        assert associated;
-        return buffer;
-    }
-
-    @Override
-    public abstract int getOffset();
-
-    @Override
->>>>>>> 53e09409
     public abstract int getLength();
 
     public abstract long getAddress();
 
-<<<<<<< HEAD
-=======
-    @Override
->>>>>>> 53e09409
     public abstract String toString();
 
     /*-------------- Comparable<Slice> --------------*/
@@ -304,9 +248,5 @@
      * The write lock must be held (asserted inside the header).
      * It is similar to logicalDelete() but used when locking and marking don't happen in one CAS
      */
-<<<<<<< HEAD
-
-=======
->>>>>>> 53e09409
     abstract void markAsDeleted();
 }